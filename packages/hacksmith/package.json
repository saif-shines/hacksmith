{
  "name": "hacksmith",
  "version": "0.0.3-0",
  "private": false,
  "type": "module",
  "bin": {
    "hacksmith": "bin/hacksmith"
  },
  "files": [
    "bin",
    "dist",
    "README.md",
    "LICENSE"
  ],
  "scripts": {
    "dev": "tsx src/run.ts",
    "build": "tsc -p tsconfig.json",
    "build:watch": "tsc -p tsconfig.json -w",
    "test": "pnpm build && bun test",
    "prepack": "pnpm build",
    "link:global": "npm link",
    "unlink:global": "npm unlink -g hacksmith",
    "publish:np": "pnpm dlx np"
  },
  "engines": {
    "node": ">=18",
    "bun": ">=1.1.0"
  },
  "dependencies": {
<<<<<<< HEAD
    "smol-toml": "^1.4.2"
=======
    "@clack/core": "^0.5.0",
    "@clack/prompts": "^0.11.0",
    "@oclif/core": "^4.5.3",
    "oclif": "^4.22.22"
  },
  "devDependencies": {
    "tsx": "^4.20.5",
    "typescript": "^5.9.2"
  },
  "oclif": {
    "bin": "hacksmith",
    "commands": "./dist/commands"
>>>>>>> 12433678
  }
}<|MERGE_RESOLUTION|>--- conflicted
+++ resolved
@@ -27,13 +27,11 @@
     "bun": ">=1.1.0"
   },
   "dependencies": {
-<<<<<<< HEAD
-    "smol-toml": "^1.4.2"
-=======
     "@clack/core": "^0.5.0",
     "@clack/prompts": "^0.11.0",
     "@oclif/core": "^4.5.3",
-    "oclif": "^4.22.22"
+    "oclif": "^4.22.22",
+    "smol-toml": "^1.4.2"
   },
   "devDependencies": {
     "tsx": "^4.20.5",
@@ -42,6 +40,5 @@
   "oclif": {
     "bin": "hacksmith",
     "commands": "./dist/commands"
->>>>>>> 12433678
   }
 }