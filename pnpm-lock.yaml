--- conflicted
+++ resolved
@@ -77,11 +77,6 @@
 
   packages/hacksmith:
     dependencies:
-<<<<<<< HEAD
-      smol-toml:
-        specifier: ^1.4.2
-        version: 1.4.2
-=======
       '@clack/core':
         specifier: ^0.5.0
         version: 0.5.0
@@ -101,7 +96,6 @@
       typescript:
         specifier: ^5.9.2
         version: 5.9.2
->>>>>>> 12433678
 
 packages:
 
